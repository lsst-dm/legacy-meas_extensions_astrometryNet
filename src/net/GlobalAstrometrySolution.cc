--- conflicted
+++ resolved
@@ -55,7 +55,7 @@
 static vector<double> getTagAlongFromIndex(index_t* index, string fieldName, int *ids, int numIds);
 
 static afwCoord::Coord::Ptr xyztocoord(afwCoord::CoordSystem coordsys, const double* xyz) {
-    afwCoord::Coord::Ptr radec = afwCoord::makeCoord(coordsys, afwGeom::makePointD(xyz[0], xyz[1], xyz[2]));
+    afwCoord::Coord::Ptr radec = afwCoord::makeCoord(coordsys, afwGeom::Point3D(xyz[0], xyz[1], xyz[2]));
     return radec;
 }
 
@@ -356,17 +356,8 @@
 
     // Get the central ra/dec and pixel scale [in arcsec/pixel]
     afwCoord::Coord::ConstPtr raDec = wcsPtr->pixelToSky(xc, yc);
-<<<<<<< HEAD
     double ra  = raDec->getLongitude(afwCoord::DEGREES);
     double dec = raDec->getLatitude(afwCoord::DEGREES);
-=======
-    double const ra = raDec->getLongitude(afwCoord::DEGREES);
-    double const dec = raDec->getLatitude(afwCoord::DEGREES);
-    double const plateScaleArcsecPerPixel = sqrt(wcsPtr->pixArea(afwGeom::Point2D(ra, dec)))*3600;
-    setMinimumImageScale(plateScaleArcsecPerPixel*(1 - unc));
-    setMaximumImageScale(plateScaleArcsecPerPixel*(1 + unc));
-    
->>>>>>> 82f3fa18
     _mylog.log(pexLog::Log::DEBUG,
                boost::format("Solving using initial guess at position of\n %.7f %.7f\n") % ra % dec);
 
@@ -602,15 +593,8 @@
 
     MatchObj* match = solver_get_best_match(_solver);
 
-<<<<<<< HEAD
-    afwGeom::PointD crpix = afwGeom::makePointD(match->wcstan.crpix[0],
-                                                                match->wcstan.crpix[1]);   
-    afwGeom::PointD crval = afwGeom::makePointD(match->wcstan.crval[0],
-                                                                match->wcstan.crval[1]);
-=======
-    lsst::afw::geom::Point2D crpix = lsst::afw::geom::Point2D(match->wcstan.crpix[0], match->wcstan.crpix[1]);   
-    lsst::afw::geom::Point2D crval = lsst::afw::geom::Point2D(match->wcstan.crval[0], match->wcstan.crval[1]);
->>>>>>> 82f3fa18
+    afwGeom::Point2D crpix = afwGeom::Point2D(match->wcstan.crpix[0], match->wcstan.crpix[1]);
+    afwGeom::Point2D crval = afwGeom::Point2D(match->wcstan.crval[0], match->wcstan.crval[1]);
     
     int naxis = 2;
     Eigen::Matrix2d CD;
@@ -658,15 +642,8 @@
         throw(LSST_EXCEPT(pexExcept::RuntimeErrorException, "Tweaking failed"));
     }
 
-<<<<<<< HEAD
-    afwGeom::PointD crpix = afwGeom::makePointD(sip->wcstan.crpix[0],
-                                                                sip->wcstan.crpix[1]);
-    afwGeom::PointD crval = afwGeom::makePointD(sip->wcstan.crval[0],
-                                                                sip->wcstan.crval[1]);
-=======
-    lsst::afw::geom::Point2D crpix = lsst::afw::geom::Point2D(sip->wcstan.crpix[0], sip->wcstan.crpix[1]);
-    lsst::afw::geom::Point2D crval = lsst::afw::geom::Point2D(sip->wcstan.crval[0], sip->wcstan.crval[1]);
->>>>>>> 82f3fa18
+    afwGeom::Point2D crpix = afwGeom::Point2D(sip->wcstan.crpix[0], sip->wcstan.crpix[1]);
+    afwGeom::Point2D crval = afwGeom::Point2D(sip->wcstan.crval[0], sip->wcstan.crval[1]);
 
     //Linear conversion matrix
     int naxis = 2;
@@ -854,14 +831,6 @@
         if (refId.size()) {
 	  ref->setSourceId(refId[i]);
         }
-<<<<<<< HEAD
-=======
-        
-        
-        lsst::afw::geom::Point2D p = wcsPtr->skyToPixel(ra, dec);
-        cPtr->setXAstrom(p[0]);
-        cPtr->setYAstrom(p[1]);
->>>>>>> 82f3fa18
 
         double dx = ref->getXAstrom() - src->getXAstrom();
         double dy = ref->getYAstrom() - src->getYAstrom();
