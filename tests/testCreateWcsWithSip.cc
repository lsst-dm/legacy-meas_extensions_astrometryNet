--- conflicted
+++ resolved
@@ -131,15 +131,10 @@
 		BOOST_CHECK_SMALL((catDec - srcRaDec.getDec()).asRadians(), 1e-6);
 		// these are in pixels.
         afwGeom::Point2D catxy = sipWcsPtr->skyToPixel(cat->getRaDec());
-<<<<<<< HEAD
-        BOOST_CHECK_SMALL(srcX - catxy[0], 5e-5);
-        BOOST_CHECK_SMALL(srcY - catxy[1], 5e-5);
-=======
 		printf("cat X,Y = (%.3f, %.3f)\n", catxy[0], catxy[1]);
 		printf("src X,Y = (%.3f, %.3f)\n", srcX, srcY);
         BOOST_CHECK_SMALL(srcX - catxy[0], 1e-6);
         BOOST_CHECK_SMALL(srcY - catxy[1], 1e-6);
->>>>>>> 3630bc41
     }
 }
 
